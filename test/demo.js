'use strict'

const { readFileSync } = require('fs')
const { toWei } = require('web3').utils
const { waterfall, times, series, timesSeries } = require('async')

const { pubKeyToEthereumAddress } = require('../src/utils')
<<<<<<< HEAD
const { ETH_SEND_GAS_AMOUNT, GAS_PRICE, STAKE_GAS_AMOUNT, ROPSTEN_URL, HARDCODED_ETH_ADDRESS, HARDCODED_PRIV_KEY, CONTRACT_ADDRESS } = require('./constants')
=======
const { warmUpNodes } = require('./utils')
>>>>>>> e37f7ca0

const Web3 = require('web3')
const Web3_ETH = require('web3-eth')

const { createNode } = require('../src')

<<<<<<< HEAD
const web3_eth = new Web3_ETH(ROPSTEN_URL)
const { warmUpNodes } = require('./utils')
=======
const provider = new Web3.providers.WebsocketProvider('wss://ropsten.infura.io/ws/v3/f75ed7e5ca384974b1c3c71657fb8d4b')
const web3_eth = new Web3_ETH(provider)

/**
 * This account is used to fund the nodes that are generated during the
 * test case.
 */
const HARDCODED_ETH_ADDRESS = '0x54C74a473d1D' + '' + '1fe0CBa42A1543FdDBbB9e7b85AC'

// Obfuscate the preivahte key a bit to make it harder
// to extract it automatically
const HARDCODED_PRIV_KEY = '0xcf295'.concat('daf6cebd') + '405d790230bed4d41380fb80c91e448c20d6cb4aaa7082cb' + Number(221 - 2).toString()
>>>>>>> e37f7ca0

const AMOUUNT_OF_NODES = 4
const AMOUNT_OF_MESSAGES = 5

// Add the private to the Web3 wallet
web3_eth.accounts.wallet.add(HARDCODED_PRIV_KEY)
const contract = new web3_eth.Contract(JSON.parse(readFileSync(__dirname + '/utils/HoprChannel.abi')), CONTRACT_ADDRESS)

let index

waterfall([
    (cb) => web3_eth.getTransactionCount(HARDCODED_ETH_ADDRESS, cb),
    (_index, cb) => {
        index = _index
        times(AMOUUNT_OF_NODES, (_, cb) =>
        createNode({
            contract: contract,
<<<<<<< HEAD
            provider: ROPSTEN_URL
        }, cb)
    }, cb),
=======
            provider: provider
        }, cb), cb)
    },
>>>>>>> e37f7ca0
    (nodes, cb) => warmUpNodes(nodes, cb),
    (nodes, cb) => times(nodes.length, (n, cb) => web3_eth.sendTransaction({
        from: 0,
        to: pubKeyToEthereumAddress(nodes[n].peerInfo.id.pubKey.marshal()),
        value: toWei('0.001', 'ether'),
        gas: ETH_SEND_GAS_AMOUNT,
        gasPrice: GAS_PRICE,
        nonce: n + index
    }, cb), (err) => cb(err, nodes)),
    // Wait some time to let the txs become final
    (nodes, cb) => setTimeout(cb, 15000, null, nodes),
    (nodes, cb) => {
        index += nodes.length

        times(AMOUUNT_OF_NODES, (n, cb) => {
            web3_eth.accounts.wallet.add('0x'.concat(nodes[n].peerInfo.id.privKey.marshal().toString('hex')))

            contract.methods.stakeEther().send({
                from: pubKeyToEthereumAddress(nodes[n].peerInfo.id.pubKey.marshal()),
                value: toWei('1', 'gwei'),
                gas: STAKE_GAS_AMOUNT,
                gasPrice: GAS_PRICE,
                nonce: n + index
            }, cb)
        }, (err) => cb(err, nodes))
    },
    // Wait some time to let the txs become final
    (nodes, cb) => setTimeout(cb, 10000, null, nodes),
    (nodes, cb) => series([
        (cb) => timesSeries(AMOUNT_OF_MESSAGES, (n, cb) => {
            nodes[0].sendMessage('test_test_test ' + Date.now().toString(), nodes[3].peerInfo.id)

            setTimeout(cb, 5000)
        }, cb),
        (cb) => nodes[1].paymentChannels.payout(cb)
    ], cb),
], (err) => {
    console.log(err)
})<|MERGE_RESOLUTION|>--- conflicted
+++ resolved
@@ -5,21 +5,13 @@
 const { waterfall, times, series, timesSeries } = require('async')
 
 const { pubKeyToEthereumAddress } = require('../src/utils')
-<<<<<<< HEAD
-const { ETH_SEND_GAS_AMOUNT, GAS_PRICE, STAKE_GAS_AMOUNT, ROPSTEN_URL, HARDCODED_ETH_ADDRESS, HARDCODED_PRIV_KEY, CONTRACT_ADDRESS } = require('./constants')
-=======
 const { warmUpNodes } = require('./utils')
->>>>>>> e37f7ca0
 
 const Web3 = require('web3')
 const Web3_ETH = require('web3-eth')
 
 const { createNode } = require('../src')
 
-<<<<<<< HEAD
-const web3_eth = new Web3_ETH(ROPSTEN_URL)
-const { warmUpNodes } = require('./utils')
-=======
 const provider = new Web3.providers.WebsocketProvider('wss://ropsten.infura.io/ws/v3/f75ed7e5ca384974b1c3c71657fb8d4b')
 const web3_eth = new Web3_ETH(provider)
 
@@ -32,7 +24,6 @@
 // Obfuscate the preivahte key a bit to make it harder
 // to extract it automatically
 const HARDCODED_PRIV_KEY = '0xcf295'.concat('daf6cebd') + '405d790230bed4d41380fb80c91e448c20d6cb4aaa7082cb' + Number(221 - 2).toString()
->>>>>>> e37f7ca0
 
 const AMOUUNT_OF_NODES = 4
 const AMOUNT_OF_MESSAGES = 5
@@ -50,15 +41,9 @@
         times(AMOUUNT_OF_NODES, (_, cb) =>
         createNode({
             contract: contract,
-<<<<<<< HEAD
-            provider: ROPSTEN_URL
-        }, cb)
-    }, cb),
-=======
             provider: provider
         }, cb), cb)
     },
->>>>>>> e37f7ca0
     (nodes, cb) => warmUpNodes(nodes, cb),
     (nodes, cb) => times(nodes.length, (n, cb) => web3_eth.sendTransaction({
         from: 0,
